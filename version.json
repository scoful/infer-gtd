{
<<<<<<< HEAD
  "version": "1.9.2",
  "major": 1,
  "minor": 9,
  "patch": 2,
  "buildTime": "2025-07-10T13:56:02.061Z",
=======
  "version": "1.10.0",
  "major": 1,
  "minor": 10,
  "patch": 0,
  "buildTime": "2025-07-10T13:40:38.969Z",
>>>>>>> 14339ffc
  "gitCommit": "7575247e683bd78dbf8a013cb8382424d63bc6ee",
  "gitBranch": "main",
  "environment": "development"
}<|MERGE_RESOLUTION|>--- conflicted
+++ resolved
@@ -1,18 +1,10 @@
 {
-<<<<<<< HEAD
-  "version": "1.9.2",
-  "major": 1,
-  "minor": 9,
-  "patch": 2,
-  "buildTime": "2025-07-10T13:56:02.061Z",
-=======
-  "version": "1.10.0",
+  "version": "1.10.3",
   "major": 1,
   "minor": 10,
-  "patch": 0,
-  "buildTime": "2025-07-10T13:40:38.969Z",
->>>>>>> 14339ffc
-  "gitCommit": "7575247e683bd78dbf8a013cb8382424d63bc6ee",
+  "patch": 3,
+  "buildTime": "2025-07-10T14:06:52.699Z",
+  "gitCommit": "2b9b25e82bea135f9aa5c979e2925b1f2346f56c",
   "gitBranch": "main",
   "environment": "development"
 }