--- conflicted
+++ resolved
@@ -1,18 +1,10 @@
 {
-<<<<<<< HEAD
-  "version": "1.17.2",
-  "major": 1,
-  "minor": 17,
-  "patch": 2,
-  "buildTime": "2025-09-26T09:36:56.887Z",
-=======
-  "version": "1.18.0",
+  "version": "1.18.1",
   "major": 1,
   "minor": 18,
-  "patch": 0,
-  "buildTime": "2025-09-26T09:22:22.423Z",
->>>>>>> be4cbdb2
-  "gitCommit": "0d01d5f77c462eacf5b9dfe4c8903e46fb6a02e7",
+  "patch": 1,
+  "buildTime": "2025-09-26T09:37:37.871Z",
+  "gitCommit": "df4e04e0cc1bec945d466c680de27bb6f73754f2",
   "gitBranch": "main",
   "environment": "development"
 }