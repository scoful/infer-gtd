--- conflicted
+++ resolved
@@ -1,19 +1,10 @@
 {
-<<<<<<< HEAD
-  "version": "1.31.1",
+  "version": "1.31.2",
   "major": 1,
   "minor": 31,
-  "patch": 1,
-  "buildTime": "2025-10-23T07:25:39.750Z",
-  "gitCommit": "bce8b1fccf739f49d07983acba3d28ea1f0aa63d",
-=======
-  "version": "1.31.0",
-  "major": 1,
-  "minor": 31,
-  "patch": 0,
-  "buildTime": "2025-10-19T10:12:42.104Z",
-  "gitCommit": "831bd3e33a253149ada2c9b8f81177ef395b8152",
->>>>>>> e246a44b
+  "patch": 2,
+  "buildTime": "2025-10-23T07:29:18.922Z",
+  "gitCommit": "e12759840b068e9dd4c6d1c7d773e9b9152bd748",
   "gitBranch": "main",
   "environment": "development"
 }