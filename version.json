--- conflicted
+++ resolved
@@ -1,18 +1,10 @@
 {
-<<<<<<< HEAD
-  "version": "1.16.4",
-  "major": 1,
-  "minor": 16,
-  "patch": 4,
-  "buildTime": "2025-09-26T09:18:42.504Z",
-=======
-  "version": "1.17.0",
+  "version": "1.17.1",
   "major": 1,
   "minor": 17,
-  "patch": 0,
-  "buildTime": "2025-09-26T08:55:10.589Z",
->>>>>>> 35de0c3a
-  "gitCommit": "d242d981a1d0090ec9f7620b070772c40c8e8a1b",
+  "patch": 1,
+  "buildTime": "2025-09-26T09:21:42.877Z",
+  "gitCommit": "06a2b3128605123c594f9850029b7aff16b26182",
   "gitBranch": "main",
   "environment": "development"
 }