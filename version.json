--- conflicted
+++ resolved
@@ -1,19 +1,10 @@
 {
-<<<<<<< HEAD
-  "version": "1.7.16",
+  "version": "1.7.17",
   "major": 1,
   "minor": 7,
-  "patch": 16,
-  "buildTime": "2025-07-10T07:53:16.121Z",
-  "gitCommit": "51407d39a32f38ad5475768226fe1e54687fde25",
-=======
-  "version": "1.7.0",
-  "major": 1,
-  "minor": 7,
-  "patch": 0,
-  "buildTime": "2025-07-09T03:15:23.912Z",
-  "gitCommit": "e65e2532877cbb48a9ed54a20f4f1f604175bb19",
->>>>>>> 7cb91667
+  "patch": 17,
+  "buildTime": "2025-07-10T07:54:22.118Z",
+  "gitCommit": "1e30973907525125b43de2821e4354d824623cdb",
   "gitBranch": "main",
   "environment": "development"
 }