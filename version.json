--- conflicted
+++ resolved
@@ -1,19 +1,10 @@
 {
-<<<<<<< HEAD
-  "version": "1.22.7",
+  "version": "1.22.8",
   "major": 1,
   "minor": 22,
-  "patch": 7,
-  "buildTime": "2025-09-28T09:43:15.589Z",
-  "gitCommit": "c1b39c36f5d7f16795c4ba50d7fcb52fede6e40b",
-=======
-  "version": "1.23.0",
-  "major": 1,
-  "minor": 23,
-  "patch": 0,
-  "buildTime": "2025-09-26T16:27:44.951Z",
-  "gitCommit": "705c5f8d7b05be6cfc72d24824d4614df8709ac6",
->>>>>>> a28d7839
+  "patch": 8,
+  "buildTime": "2025-09-28T09:44:53.896Z",
+  "gitCommit": "86a29954b31540f9039ea5e906c94774f313cd1a",
   "gitBranch": "main",
   "environment": "development"
 }